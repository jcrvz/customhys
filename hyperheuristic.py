--- conflicted
+++ resolved
@@ -410,13 +410,10 @@
     def solve(self, mode='static', kw_parameters={}):
         if mode == 'dynamic':
             return self._solve_dynamic(kw_parameters)
-<<<<<<< HEAD
         elif mode == 'neural_network':
             return self._solve_neural_network(kw_parameters)
-=======
-        if mode == 'transfer_learning':
+        elif mode == 'transfer_learning':
             return self._solve_transfer_learning(kw_parameters)
->>>>>>> 593bff26
         else:  # default: 'static'
             return self._solve_static()
 
@@ -540,11 +537,8 @@
         # Return the best solution found and its details
         return best_solution, best_performance, historical_current, historical_best
 
-<<<<<<< HEAD
-    def _solve_dynamic(self, kw_weighting_params, save_steps = True):
-=======
     def _solve_transfer_learning(self, kw_weighting_params):
-
+    
         # Check if there is a previous weight matrix stored
         if self.parameters['learnt_dataset']:
             weight_matrix = self._get_weight_matrix(
@@ -565,6 +559,7 @@
         current_performance *= len(current_solution)
 
         # Initialise some additional variables
+        initial_energy = np.abs(current_performance) + 1  # np.copy(current_performance)
         historical_current = [current_performance]
         historical_best = [current_performance]
 
@@ -580,6 +575,7 @@
         step = 0
         stag_counter = 0
         action = None
+        temperature = self.parameters['max_temperature']
 
         # Define the available actions to use in the process
         actions = ['Remove', 'RemoveMany', 'Shift', 'LocalShift', 'Swap', 'Roll', 'RollMany']
@@ -663,7 +659,6 @@
 
 
     def _solve_dynamic(self, kw_weighting_params):
->>>>>>> 593bff26
         """
         Run the hyper-heuristic based on Simulated Annealing (SA) to find the best metaheuristic. Each meatheuristic is
         run 'num_replicas' times to obtain statistics and then its performance. Once the process ends, it returns:
@@ -684,7 +679,7 @@
         weights_per_repetition = list()
 
         # Initialise the current performance from the initial guess sequence
-        current_performance = initial_guess_info['performance']
+        #current_performance = initial_guess_info['performance']
 
         for rep in range(self.parameters['num_replicas']):
             # Call the metaheuristic
@@ -819,19 +814,6 @@
             # print('w = ({})'.format(self.weights))
 
             # Save this historical register
-<<<<<<< HEAD
-            if save_steps:
-                _save_step(rep,  # datetime.now().strftime('%Hh%Mm%Ss'),
-                        dict(encoded_solution=np.array(current_sequence),
-                                best_fitness=np.double(best_fitness),
-                                best_positions=np.double(best_position),
-                                details=dict(
-                                    fitness_per_rep=fitness_per_repetition,
-                                    sequence_per_rep=sequence_per_repetition,
-                                    weight_matrix=weight_matrix
-                                )),
-                        self.file_label)
-=======
             _save_step(rep + 1,  # datetime.now().strftime('%Hh%Mm%Ss'),
                        dict(encoded_solution=np.array(current_sequence),
                             best_fitness=np.double(best_fitness),
@@ -842,7 +824,6 @@
                                 weight_matrix=weight_matrix
                             )),
                        self.file_label)
->>>>>>> 593bff26
 
         # Return the best solution found and its details
         return fitness_per_repetition, sequence_per_repetition, weights_per_repetition, weight_matrix
