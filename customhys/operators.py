# -*- coding: utf-8 -*-
"""
This module contains a collection search operators extracted from several well-known metaheuristics from the literature.
All the available operators are listed in ``__all__``

Created on Tue Jan  7 14:54:31 2020

@author: Jorge Mario Cruz-Duarte (jcrvz.github.io), e-mail: jorge.cruz@tec.mx
"""

import numpy as np
import os
from itertools import combinations as _get_combinations
from .population import __selectors__

__all__ = ['local_random_walk', 'random_search', 'random_sample', 'random_flight', 'differential_mutation',
           'firefly_dynamic', 'swarm_dynamic', 'gravitational_search', 'central_force_dynamic', 'spiral_dynamic',
           'genetic_mutation', 'genetic_crossover']


# Search operator aliases
def get_operator_aliases():
    """
    Return two dictionaries with the perturbator and selector aliases for better naming the metaheuristics
    @return: dict, dict
    """
    return {
        'random_search': 'RS',
        'central_force_dynamic': 'CF',
        'differential_mutation': 'DM',
        'firefly_dynamic': 'FD',
        'genetic_crossover': 'GC',
        'genetic_mutation': 'GM',
        'gravitational_search': 'GS',
        'random_flight': 'RF',
        'local_random_walk': 'RW',
        'random_sample': 'RX',
        'spiral_dynamic': 'SD',
        'swarm_dynamic': 'PS'}, {
        'greedy': 'g', 'all': 'd', 'metropolis': 'm', 'probabilistic': 'p'}

# %% SEARCH OPERATORS

def central_force_dynamic(pop, gravity=0.001, alpha=0.01, beta=1.5, dt=1.0):
    """
    Apply the central force dynamic from Central Force Optimisation (CFO) to the population's positions (pop.positions).

    :param population pop: population.
    :param float gravity: optional.
        It is the gravitational constant. The default is 0.001.
    :param float alpha: optional.
        It is the power mass factor. The default is 0.01.
    :param float beta: optional.
        It is the power distance factor. The default is 1.5.
    :param float dt: optional.
        It is the time interval between steps. The default is 1.0.

    :return: None.
    """
    # Initialise acceleration
    acceleration = np.zeros((pop.num_agents, pop.num_dimensions))

    for agent in range(pop.num_agents):
        # Select indices in order to avoid division by zero
        indices = (np.arange(pop.num_agents) != agent)

        # Determine all masses differences with respect to agent
        delta_masses = pop.fitness[indices] - np.tile(
            pop.fitness[agent], (1, pop.num_agents - 1))

        # Determine all vector distances with respect to agent
        delta_positions = pop.positions[indices, :] - np.tile(pop.positions[agent, :], (pop.num_agents - 1, 1))

        distances = np.linalg.norm(delta_positions, 2, 1)

        # Find the quotient part
        quotient = np.heaviside(-delta_masses, 0.0) * (np.abs(delta_masses) ** alpha) / (distances ** beta + 1e-23)

        # Determine the acceleration for each agent
        acceleration[agent, :] = gravity * np.sum(delta_positions * np.tile(
            quotient.transpose(), (1, pop.num_dimensions)), 0)

    pop.positions += 0.5 * acceleration * (dt ** 2)


def differential_crossover(pop, crossover_rate=0.2, version='binomial'):
    """
    Apply the differential crossover from Differential Evolution (DE) to the population's positions (pop.positions).

    :param population pop: population.
        It is a population object.
    :param float crossover_rate: optional.
        Probability factor to perform the crossover. The default is 0.2.
    :param str version: optional.
        Crossover version. It can be 'binomial' or 'exponential'. The default is 'binomial'.

    :return: None.
    """

    # Binomial version
    if version == 'binomial':
        # Define indices
        indices = np.tile(np.arange(pop.num_dimensions), (pop.num_agents, 1))

        # Permute indices per dimension
        rand_indices = np.vectorize(np.random.permutation, signature='(n)->(n)')(indices)

        # Calculate the NOT condition (because positions already updated!)
        condition = np.logical_not(
            (indices == rand_indices) | (np.random.rand(pop.num_agents, pop.num_dimensions) <= crossover_rate))

        # Reverse the ones to their previous positions
        pop.positions[condition] = np.copy(pop.previous_positions[condition])

    # Exponential version
    elif version == 'exponential':
        # Perform the exponential crossover procedure
        for agent in range(pop.num_agents):
            for dim in range(pop.num_dimensions):
                # Initialise L and choose a random index n
                exp_var = 0
                n = np.random.randint(pop.num_dimensions)
                while True:
                    # Increase L and check the exponential CR condition
                    exp_var += 1
                    if np.logical_not((np.random.rand() < crossover_rate) and (exp_var < pop.num_dimensions)):
                        break

                # Perform the crossover if the following condition is met
                if dim not in [(n + x) % pop.num_dimensions for x in range(exp_var)]:
                    pop.positions[agent, dim] = np.copy(pop.previous_positions[agent, dim])

    # Invalid version
    else:
        raise OperatorsError('Invalid differential_crossover version')


def differential_mutation(pop, expression='current-to-best', num_rands=1, factor=1.0):
    """
    Apply the differential mutation from Differential Evolution (DE) to the population's positions (pop.positions).

    :param population pop: population.
        It is a population object.
    :param str expression: optional.
        Type of DE mutation. Available mutations: 'rand', 'best', 'current', 'current-to-best', 'rand-to-best',
         'rand-to-best-and-current'. The default is 'current-to-best'.
    :param int num_rands: optional.
        Number of differences between positions selected at random. The default is 1.
    :param float factor: optional.
        Scale factor (F) to weight contributions from other agents. The default is 1.0.

    :return: None.

    """
    # TODO: Include the expression 'current-to-pbest'
    # Create mutants using the expression provided in scheme
    if expression == 'rand':
        mutant = pop.positions[np.random.permutation(pop.num_agents), :]

    elif expression == 'best':
        mutant = np.tile(pop.global_best_position, (pop.num_agents, 1))

    elif expression == 'current':
        mutant = pop.positions

    elif expression == 'current-to-best':
        mutant = pop.positions + factor * (np.tile(pop.global_best_position, (pop.num_agents, 1)) -
                                           pop.positions[np.random.permutation(pop.num_agents), :])

    elif expression == 'rand-to-best':
        mutant = pop.positions[np.random.permutation(pop.num_agents), :] + factor * (np.tile(
            pop.global_best_position, (pop.num_agents, 1)) - pop.positions[np.random.permutation(pop.num_agents), :])

    elif expression == 'rand-to-best-and-current':
        mutant = pop.positions[np.random.permutation(pop.num_agents), :] + factor * (
                np.tile(pop.global_best_position, (pop.num_agents, 1)) -
                pop.positions[np.random.permutation(pop.num_agents), :] +
                pop.positions[np.random.permutation(pop.num_agents), :] - pop.positions)
    else:
        raise OperatorsError('Invalid DE mutation scheme!')

    # Add random parts according to num_rands
    if num_rands >= 0:
        for _ in range(num_rands):
            mutant += factor * (pop.positions[np.random.permutation(pop.num_agents), :] -
                                pop.positions[np.random.permutation(pop.num_agents), :])
    else:
        raise OperatorsError('Invalid DE mutation scheme!')

    # Replace mutant population in the current one
    pop.positions = np.copy(mutant)


def firefly_dynamic(pop, alpha=1.0, beta=1.0, gamma=100.0, distribution='uniform'):
    """
    Apply the firefly dynamic from Firefly algorithm (FA) to the population's positions (pop.positions).

    :param population pop: population.
        It is a population object.
    :param float alpha: optional.
        Scale of the random value. The default is 1.0.
    :param float beta: optional.
        Scale of the firefly contribution. The default is 1.0.
    :param float gamma: optional.
        Light damping parameters. The default is 100.
    :param str distribution: optional.
        Type of random number. Possible options: 'gaussian', 'uniform', and 'levy'. The default is 'uniform'.

    :return: None.
    """
    # Determine epsilon values
    if distribution == 'gaussian':
        epsilon_value = np.random.standard_normal((pop.num_agents, pop.num_dimensions))

    elif distribution == 'uniform':
        epsilon_value = np.random.uniform(-0.5, 0.5, (pop.num_agents, pop.num_dimensions))
    elif distribution == 'levy':
        epsilon_value = _random_levy((pop.num_agents, pop.num_dimensions), 1.5)
    else:
        raise OperatorsError('Invalid distribution')

    # Initialise delta or difference between two positions
    difference_positions = np.zeros((pop.num_agents, pop.num_dimensions))

    for agent in range(pop.num_agents):
        # Select indices in order to avoid division by zero
        indices = (np.arange(pop.num_agents) != agent)

        # Determine all vector distances with respect to agent
        delta = pop.positions[indices, :] - np.tile(pop.positions[agent, :], (pop.num_agents - 1, 1))

        # Determine differences between lights
        delta_lights = np.tile((pop.fitness[indices] - np.tile(
            pop.fitness[agent], (1, pop.num_agents - 1))).transpose(), (1, pop.num_dimensions))

        # Find the total attraction for each agent
        difference_positions[agent, :] = np.sum(np.heaviside(-delta_lights, 0.0) * delta * np.exp(-gamma * np.tile(
            np.linalg.norm(delta, 2, 1).reshape(pop.num_agents - 1, 1), (1, pop.num_dimensions)) ** 2), 0)

    # Move fireflies according to their attractions
    pop.positions += alpha * epsilon_value + beta * difference_positions


def genetic_crossover(pop, pairing='rank', crossover='blend', mating_pool_factor=0.4):
    """
    Apply the genetic crossover from Genetic Algorithm (GA) to the population's positions (pop.positions).

    :param population pop: population.
        It is a population object.
    :param str pairing: optional.
        It indicates which pairing scheme to employ. Pairing schemes available are: 'cost' (Roulette Wheel or
        Cost Weighting), 'rank' (Rank Weighting), 'tournament', 'random', and 'even-odd'.
        When tournament is chosen, tournament size (tp) and probability (tp) can be encoded such as
        'tournament_{ts}_{tp}', {ts} and {tp}. Writing only 'tournament' is similar to specify 'tournament_3_100'.
        The default is 'rank'.
    :param str crossover: optional.
        It indicates which crossover scheme to employ. Crossover schemes available are: 'single', 'two', 'uniform',
        'blend', and 'linear'. Likewise 'tournament' pairing, coefficients of 'linear' can be enconded such as
        'linear_{coeff1}_{coeff2}' where the offspring is determined as follows:
            ``offspring = coeff1 * father + coeff2 * mother``
        The default is 'blend'.
    :param float mating_pool_factor: optional.
        It indicates the proportion of population to disregard. The default is 0.4.

    :return: None.
    """
    # Mating pool size
    num_mates = int(np.round(mating_pool_factor * pop.num_agents))

    # Get parents (at least a couple per offspring)
    if len(pairing) > 10:  # if pairing = 'tournament_2_100', for example
        pairing, tournament_size, tournament_probability = pairing.split("_")
        tournament_size = int(tournament_size)
        if num_mates < tournament_size:
            num_mates = tournament_size
    else:  # dummy (it must not be used)
        tournament_size, tournament_probability = '3', '100'

    # Number of offsprings (or couples)
    num_couples = pop.num_agents - num_mates

    # Get the mating pool using the natural selection
    mating_pool_indices = np.argsort(pop.fitness)[:num_mates]
    #
    # Roulette Wheel (Cost Weighting) Selection
    if pairing == 'cost':
        # Cost normalisation from mating pool: cost-min(cost @ non mates)
        normalised_cost = pop.fitness[mating_pool_indices] - np.min(
            pop.fitness[np.setdiff1d(np.arange(pop.num_agents), mating_pool_indices)])

        # Determine the related probabilities
        probabilities = np.abs(normalised_cost / (np.sum(normalised_cost) + 1e-23))

        # Perform the roulette wheel selection and return couples
        couple_indices_ = np.searchsorted(np.cumsum(probabilities), np.random.rand(2 * num_couples))

        # Return couples
        couple_indices = couple_indices_.reshape((2, -1))

    # Roulette Wheel (Rank Weighting) Selection
    elif pairing == 'rank':
        # Determine the probabilities
        probabilities = (mating_pool_indices.size - np.arange(
            mating_pool_indices.size)) / np.sum(np.arange(mating_pool_indices.size) + 1)

        # Perform the roulette wheel selection and return couples
        couple_indices_ = np.searchsorted(np.cumsum(probabilities), np.random.rand(2 * num_couples))

        # Return couples
        couple_indices = couple_indices_.reshape((2, -1))

    # Tournament pairing
    elif pairing == 'tournament':
        # Calculate probabilities
        probability = float(tournament_probability) / 100.
        probabilities = probability * ((1 - probability) ** np.arange(tournament_size))

        # Initialise the mother and father indices
        couple_indices = np.full((2, num_couples), np.nan)

        # Perform tournaments until all mates are selected
        for couple in range(num_couples):
            mate = 0
            while mate < 2:
                # Choose tournament candidates
                random_indices = mating_pool_indices[np.random.permutation(mating_pool_indices.size)[:tournament_size]]

                # Determine the candidate fitness values
                candidates_indices = random_indices[np.argsort(pop.fitness[random_indices])]

                # Find the best according to its fitness and probability
                winner = candidates_indices[np.random.rand(tournament_size) < probabilities]
                if winner.size > 0:
                    couple_indices[mate, couple] = int(winner[0])
                    mate += 1

    # Random pairing
    elif pairing == 'random':
        # Return two random indices from mating pool
        couple_indices = mating_pool_indices[np.random.randint(mating_pool_indices.size, size=(2, num_couples))]

    # TODO: Check Even-and-Odd pairing
    # Even-and-Odd pairing
    # elif pairing == "even-odd":
    #     # Check if the num of mates is even
    #     mating_pool_size = mating_pool_indices.size - \
    #         (mating_pool_indices.size % 2)
    #     half_size = mating_pool_size // 2
    #
    #     # Dummy indices according to the mating pool size
    #     remaining = num_couples - half_size
    #     if remaining > 0:
    #         dummy_indices = np.tile(
    #             np.reshape(np.arange(mating_pool_size),
    #                        (-1, 2)).transpose(),
    #             (1, int(np.ceil(num_couples / half_size))))
    #     else:
    #         dummy_indices = np.reshape(np.arange(mating_pool_size),
    #                                    (-1, 2)).transpose()
    #
    #     # Return couple_indices
    #     couple_indices = mating_pool_indices[
    #         dummy_indices[:, :num_couples]]

    # If no pairing procedure recognised
    else:
        raise OperatorsError("Invalid pairing method")

    # Identify offspring indices
    offspring_indices = np.setdiff1d(np.arange(pop.num_agents), mating_pool_indices, True)

    # Prepare crossover variables
    if len(crossover) > 7:  # if crossover = 'linear_0.5_0.5', for example
        cr_split = crossover.split("_")
        if len(cr_split) == 1:
            crossover = cr_split
            coeff1 = coeff2 = 0.5
        elif len(cr_split) == 2:
            crossover = cr_split[0]
            coeff1 = coeff2 = cr_split[1]
        else:
            crossover = cr_split[0]
            coeff1 = cr_split[1]
            coeff2 = cr_split[2]
        coefficients = [float(coeff1), float(coeff2)]
    else:  # dummy (it must not be used)
        coefficients = [np.nan, np.nan]

    # Perform crossover and assign to population
    parent_indices = couple_indices.astype(np.int64)

    # Single-Point Crossover
    if crossover == 'single':
        # Determine the single point per each couple
        single_points = np.tile(np.random.randint(
            pop.num_dimensions, size=parent_indices.shape[1]), (pop.num_dimensions, 1)).transpose()

        # Crossover condition mask
        crossover_mask = np.tile(np.arange(pop.num_dimensions), (parent_indices.shape[1], 1)) <= single_points

        # Get father and mother
        father_position = pop.positions[parent_indices[0, :], :]
        mother_position = pop.positions[parent_indices[1, :], :]

        # Initialise offsprings with mother positions
        offsprings = mother_position
        offsprings[crossover_mask] = father_position[crossover_mask]

    # Two-Point Crossover
    elif crossover == 'two':
        # Find raw points
        raw_points = np.sort(np.random.randint(pop.num_dimensions, size=(parent_indices.shape[1], 2)))

        # Determine the single point per each couple
        points = [np.tile(raw_points[:, x], (pop.num_dimensions, 1)).transpose() for x in range(raw_points.shape[1])]

        # Range matrix
        dummy_matrix = np.tile(np.arange(pop.num_dimensions), (parent_indices.shape[1], 1))

        # Crossover condition mask (only for two points)
        crossover_mask = np.bitwise_or(dummy_matrix <= points[0], dummy_matrix > points[1])

        # Get father and mother
        father_position = pop.positions[parent_indices[0, :], :]
        mother_position = pop.positions[parent_indices[1, :], :]

        # Initialise offsprings with mother positions
        offsprings = mother_position
        offsprings[crossover_mask] = father_position[crossover_mask]

    # Uniform Crossover
    elif crossover == 'uniform':
        # Crossover condition mask (only for uniform crossover)
        crossover_mask = np.random.rand(parent_indices.shape[1], pop.num_dimensions) < 0.5

        # Get father and mother
        father_position = pop.positions[parent_indices[0, :], :]
        mother_position = pop.positions[parent_indices[1, :], :]

        # Initialise offsprings with mother positions
        offsprings = mother_position
        offsprings[crossover_mask] = father_position[crossover_mask]

    # Random blending crossover
    elif crossover == 'blend':
        # Initialise random numbers between 0 and 1
        beta_values = np.random.rand(parent_indices.shape[1], pop.num_dimensions)

        # Get father and mother
        father_position = pop.positions[parent_indices[0, :], :]
        mother_position = pop.positions[parent_indices[1, :], :]

        # Determine offsprings with father and mother positions
        offsprings = beta_values * father_position + (1 - beta_values) * mother_position

    # Linear Crossover: offspring = coeff[0] * father + coeff[1] * mother
    elif crossover == 'linear':
        # Get father and mother
        father_position = pop.positions[parent_indices[0, :], :]
        mother_position = pop.positions[parent_indices[1, :], :]

        # Determine offsprings with father and mother positions
        offsprings = coefficients[0] * father_position + coefficients[1] * mother_position

    # If no crossover method recognised
    else:
        raise OperatorsError('Invalid pairing method')

    # Store offspring positions in the current population
    pop.positions[offspring_indices, :] = np.copy(offsprings)


def genetic_mutation(pop, scale=1.0, elite_rate=0.1, mutation_rate=0.25, distribution='uniform'):
    """
    Apply the genetic mutation from Genetic Algorithm (GA) to the population's positions (pop.positions).

    :param population pop: population.
        It is a population object.
    :param float scale: optional.
        It is the scale factor of the mutations. The default is 1.0.
    :param float elite_rate : optional.
        It is the proportion of population to preserve. The default is 0.1.
    :param float mutation_rate: optional.
        It is the proportion of population to mutate. The default is 0.25.
    :param str distribution: optional.
        It indicates the random distribution that power the mutation. There are only two distribution available:
        'uniform', 'gaussian', and 'levy'. The default is 'uniform'.
    :return: None.
    """

    # Calculate the number of elite agents
    num_elite = int(np.ceil(pop.num_agents * elite_rate))

    # If num_elite equals num_agents then do nothing, or ...
    if num_elite < pop.num_agents:
        # Number of mutations to perform
        num_mutations = int(np.round(pop.num_agents * pop.num_dimensions * mutation_rate))

        # Identify mutable agents
        dimension_indices = np.random.randint(0, pop.num_dimensions, num_mutations)

        if num_elite > 0:
            agent_indices = np.argsort(pop.fitness)[np.random.randint(num_elite, pop.num_agents, num_mutations)]
        else:
            agent_indices = np.random.randint(num_elite, pop.num_agents, num_mutations)

        # Transform indices
        rows, columns = np.meshgrid(agent_indices, dimension_indices)

        # Perform mutation according to the random distribution
        if distribution == 'uniform':
            mutants = np.random.uniform(-1, 1, num_mutations ** 2)

        elif distribution == 'gaussian':
            # Normal with mu = 0 and sigma = parameter
            mutants = np.random.standard_normal(num_mutations ** 2)

        elif distribution == 'levy':
            mutants = _random_levy(num_mutations ** 2, 1.5)

        else:
            raise OperatorsError('Invalid distribution!')

        # Store mutants
        pop.positions[rows.flatten(), columns.flatten()] = scale * mutants


def gravitational_search(pop, gravity=1.0, alpha=0.02):
    """
    Apply the gravitational search from Gravitational Search Algorithm (GSA) to the population's positions
    (pop.positions).

    :param population pop : population.
        It is a population object.
    :param float gravity: optional.
        It is the initial gravitational value. The default is 1.0.
    :param float alpha: optional.
        It is the gravitational damping ratio. The default is 0.02.

    :return: None.
    """

    # Initialise acceleration
    acceleration = np.zeros((pop.num_agents, pop.num_dimensions))

    # Determine the gravitational constant
    gravitation = gravity * np.exp(- alpha * pop.iteration)

    # Determine mass for each agent
    raw_masses = (pop.fitness - np.tile(pop.current_worst_fitness, (1, pop.num_agents)))
    masses = (raw_masses / (np.sum(raw_masses) + 1e-23)).reshape(pop.num_agents)

    for agent in range(pop.num_agents):
        # Select indices in order to avoid division by zero
        indices = (np.arange(pop.num_agents) != agent)

        # Determine all vector distances with respect to agent
        delta_positions = pop.positions[indices, :] - np.tile(pop.positions[agent, :], (pop.num_agents - 1, 1))

        quotient = masses[indices] / (np.linalg.norm(delta_positions, 2, 1) + 1e-23)

        # Force interaction
        force_interaction = gravitation * np.tile(
            quotient.reshape(pop.num_agents - 1, 1), (1, pop.num_dimensions)) * delta_positions

        # Acceleration
        acceleration[agent, :] = np.sum(np.random.rand(pop.num_agents - 1, pop.num_dimensions) * force_interaction, 0)

    # Update velocities
    # TODO: Add different random distributions
    pop.velocities = acceleration + np.random.rand(pop.num_agents, pop.num_dimensions) * pop.velocities

    # Update positions
    pop.positions += pop.velocities


def random_flight(pop, scale=1.0, distribution='levy', beta=1.5):
    """
    Apply the random flight from Random Search (RS) to the population's positions (pop.positions).

    :param population pop : population.
        It is a population object.
    :param float scale: optional.
        It is the step scale. The default is 1.0.
    :param str distribution: optional.
        It is the distribution to draw the random samples. The default is 'levy'.
    :param float beta: optional
        It is the distribution parameter between [1.0, 3.0]. This paramenter only has sense when distribution='levy'.
         The default is 1.5.

    :return: None.
    """

    # Get random samples
    if distribution == 'uniform':
        random_samples = np.random.uniform(
            size=(pop.num_agents, pop.num_dimensions))

    elif distribution == 'gaussian':
        # Normal with mu = 0 and sigma = parameter
        random_samples = np.random.standard_normal(
            (pop.num_agents, pop.num_dimensions))

    elif distribution == 'levy':
        # Calculate the random number with levy stable distribution
        random_samples = _random_levy(size=(pop.num_agents, pop.num_dimensions), beta=beta)

    else:
        raise OperatorsError('Invalid distribution!')

    # Move each agent using levy random displacements
    pop.positions += scale * random_samples * (pop.positions - np.tile(pop.global_best_position, (pop.num_agents, 1)))


def local_random_walk(pop, probability=0.75, scale=1.0, distribution='uniform'):
    """
    Apply the local random walk from Cuckoo Search (CS) to the population's positions (pop.positions).

    :param population pop: population.
        It is a population object.
    :param float probability: optional.
        It is the probability of discovering an alien egg (change an agent's position). The default is 0.75.
    :param float scale: optional.
        It is the step scale. The default is 1.0.
    :param str distribution: optional.
        It is the random distribution used to sample the stochastic variable. The default value is 'uniform'.

    :return: None.
    """

    # Determine random numbers
    if distribution == "uniform":
        r_1 = np.random.rand(pop.num_agents, pop.num_dimensions)
    elif distribution == "gaussian":
        r_1 = np.random.randn(pop.num_agents, pop.num_dimensions)
    elif distribution == "levy":
        r_1 = _random_levy(size=(pop.num_agents, pop.num_dimensions))
    else:
        raise OperatorsError('Invalid distribution!')
    r_2 = np.random.rand(pop.num_agents, pop.num_dimensions)

    # Move positions with a displacement due permutations and probabilities
    pop.positions += scale * r_1 * (pop.positions[
                                    np.random.permutation(pop.num_agents), :] - pop.positions[
                                                                                np.random.permutation(pop.num_agents),
                                                                                :]) * np.heaviside(r_2 - probability,
                                                                                                   0.0)


def random_sample(pop):
    """
    Apply the random_sample to the population's positions (pop.positions). This operator has no memory.

    :param population pop: population.
        It is a population object.

    :return: None.
    """
    # Create random positions using random numbers between -1 and 1
    pop.positions = np.random.uniform(-1, 1, (pop.num_agents, pop.num_dimensions))


def random_search(pop, scale=0.01, distribution='uniform'):
    """
    Apply the random search from Random Search (RS) to the population's positions (pop.positions).

    :param population pop : population.
        It is a population object.
    :param float scale: optional.
        It is the step scale. The default is 0.01.
    :param str distribution: optional.
        It is the distribution used to perform the random search. The default is 'uniform'.

    :return: None.
    """
    # Determine the random step
    if distribution == "uniform":
        random_step = np.random.uniform(-1, 1, (pop.num_agents, pop.num_dimensions))
    elif distribution == "gaussian":
        random_step = np.random.standard_normal((pop.num_agents, pop.num_dimensions))
    elif distribution == "levy":
        random_step = _random_levy(size=(pop.num_agents, pop.num_dimensions))
    else:
        raise OperatorsError('Invalid distribution!')

    # Move each agent using uniform random displacements
    pop.positions += scale * random_step


def spiral_dynamic(pop, radius=0.9, angle=22.5, sigma=0.1):
    """
    Apply the spiral dynamic from Stochastic Spiral Optimisation (SSO) to the population's positions (pop.positions).

    :param population pop: population.
        It is a population object.
    :param float radius: optional.
        It is the convergence rate. The default is 0.9.
    :param float angle: optional.
        Rotation angle (in degrees). The default is 22.5 (degrees).
    :param float sigma: optional.
        Variation of random radii. The default is 0.1.
        Note: if sigma equals 0.0, the operator corresponds to that from the Deterministic Spiral Algorithm.

    :return: None.
    """
    # Determine the rotation matrix
    rotation_matrix = get_rotation_matrix(pop.num_dimensions, np.deg2rad(angle))

    for agent in range(pop.num_agents):
        random_radii = np.random.uniform(radius - sigma, radius + sigma, pop.num_dimensions)
        # If random radii need to be constrained to [0, 1]:
        pop.positions[agent, :] = pop.global_best_position + random_radii * \
                                  np.matmul(rotation_matrix, (pop.positions[agent, :] - pop.global_best_position))


def swarm_dynamic(pop, factor=1.0, self_conf=2.54, swarm_conf=2.56, version='constriction', distribution='uniform'):
    """
    Apply the swarm dynamic from Particle Swarm Optimisation (PSO) to the population's positions (pop.positions).

    :param population pop: population.
        It is a population object.
    :param float factor: optional.
        Inertial or Kappa factor, depending of which PSO version is set. The default is 1.0.
    :param float self_conf: optional.
        Self confidence factor. The default is 2.54.
    :param float swarm_conf: optional.
        Swarm confidence factor. The default is 2.56.
    :param str version: optional.
        Version of the Particle Swarm Optimisation strategy. It can be 'constriction' or 'inertial'. The default is
        'constriction'.
    :param str distribution: optional.
        Distribution to draw the random numbers. It can be 'uniform', 'gaussian', and 'levy'.

    :return: None.
    """
    # Determine random numbers
    if distribution == 'uniform':
        r_1 = np.random.rand(pop.num_agents, pop.num_dimensions)
        r_2 = np.random.rand(pop.num_agents, pop.num_dimensions)
    elif distribution == 'gaussian':
        r_1 = np.random.randn(pop.num_agents, pop.num_dimensions)
        r_2 = np.random.randn(pop.num_agents, pop.num_dimensions)
    elif distribution == 'levy':
        r_1 = _random_levy(size=(pop.num_agents, pop.num_dimensions))
        r_2 = _random_levy(size=(pop.num_agents, pop.num_dimensions))
    else:
        raise OperatorsError('Invalid distribution!')

    # Choose the PSO version = 'inertial' or 'constriction'
    if version == 'inertial':
        # Find new velocities
        pop.velocities = factor * pop.velocities + r_1 * self_conf * (
                pop.particular_best_positions - pop.positions) + \
                         r_2 * swarm_conf * (np.tile(pop.global_best_position, (pop.num_agents, 1)) - pop.positions)
    elif version == 'constriction':
        # Find the constriction factor chi using phi
        phi = self_conf + swarm_conf
        if phi > 4:
            chi = 2 * factor / np.abs(2 - phi - np.sqrt(phi ** 2 - 4 * phi))
        else:
            chi = np.sqrt(factor)

        # Find new velocities
        pop.velocities = chi * (pop.velocities +
                                r_1 * self_conf * (pop.particular_best_positions - pop.positions) +
                                r_2 * swarm_conf * (np.tile(pop.global_best_position, (pop.num_agents, 1)) -
                                                    pop.positions))
    else:
        raise OperatorsError('Invalid swarm_dynamic version')

    # Move each agent using velocity's information
    pop.positions += pop.velocities


# %% INTERNAL METHODS

def _random_levy(size, beta=1.5):
    """
    This is an internal method to draw a random number (or array) using the Levy stable distribution via the
    Mantegna's algorithm.
        R. N. Mantegna and H. E. Stanley, “Stochastic Process with Ultraslow Convergence to a Gaussian: The Truncated
        Levy Flight,” Phys. Rev. Lett., vol. 73, no. 22, pp. 2946–2949, 1994.

    :param size: optional
        Size can be a tuple with all the dimensions. Behaviour similar to ``numpy.random.standard_normal``.
    :param float beta: optional.
        Levy distribution parameter. The default is 1.5.

    :return: numpy.array
    """
    # Calculate x's std dev (Mantegna's algorithm)
    sigma = ((np.math.gamma(1 + beta) * np.sin(np.pi * beta / 2)) / (
            np.math.gamma((1 + beta) / 2) * beta * (2 ** ((beta - 1) / 2)))) ** (1 / beta)

    # Determine x and y using normal distributions with sigma_y = 1
    x = sigma * np.random.standard_normal(size)
    y = np.abs(np.random.standard_normal(size))
    z = np.random.standard_normal(size)

    # Calculate the random number with levy stable distribution
    return z * x / (y ** (1 / beta))


def get_rotation_matrix(dimensions, angle=0.3927):
    """
    Determine the rotation matrix by multiplying all the rotation matrices for each combination of 2D planes.

    :param int dimensions:
        Number of dimensions. Only positive integers greater than one.
    :param float angle: optional.
        Rotation angle (in radians). The default is 0.3927 radians (or 22.5 degrees).

    :return: numpy.array
        Rotation matrix to use over the population positions.
    """
    # Initialise the rotation matrix
    rotation_matrix = np.eye(dimensions)

    # Find the combinations without repetitions
    planes = list(_get_combinations(range(dimensions), 2))

    # Create the rotation matrix
    for xy in range(len(planes)):
        # Read dimensions
        x, y = planes[xy]

        # (Re)-initialise a rotation matrix for each plane
        rotation_plane = np.eye(dimensions)

        # Assign corresponding values
        rotation_plane[[x, x, y, y], [x, y, x, y]] = [np.cos(angle), -np.sin(angle), np.sin(angle), np.cos(angle)]
        rotation_matrix = np.matmul(rotation_matrix, rotation_plane)

    return rotation_matrix


class OperatorsError(Exception):
    """
    Simple OperatorError to manage exceptions.
    """
    pass


# %% TOOLS TO HANDLE THE OPERATORS

def obtain_operators(num_vals=5):
    """
    Generate a list of all the available search operators with a given number of values for each parameter (if so).
    Each element of this list has the following structure:
            search_operator = ('name_of_the_operator',
                               {'parameter1': [value1, value2, ...],
                                'parameter2': [value2, value2, ...],
                                ... },
                               'name_of_the_selector')

    Available selectors from ``population.__selectors__`` are: 'all', 'greedy', 'metropolis', and 'probabilistic'.

    :param int num_vals: optional
        Number of values to generate per each numerical parameter in a search operator. The default is 5.

    :return: list
    """
    return [
        # First line for the initial search operator
        ('random_search', dict(scale=[1.0], distribution=['uniform']), ['greedy']),
        (
            'central_force_dynamic',
            dict(
                gravity=[*np.linspace(0.0, 0.01, num_vals)],
                alpha=[*np.linspace(0.0, 0.01, num_vals)],
                beta=[*np.linspace(1.00, 2.00, num_vals)],
                dt=[*np.linspace(0.0, 2.0, num_vals)]),
<<<<<<< HEAD
            __selectors__),
        # (
        #    'differential_crossover',
        #    dict(
        #        crossover_rate=[*np.linspace(0.0, 1.0, num_vals)],
        #        version=['binomial', 'exponential']),
        #    __selectors__),
=======
            all_selectors),
        (
           'differential_crossover',
           dict(
               crossover_rate=[*np.linspace(0.0, 1.0, num_vals)],
               version=['binomial', 'exponential']),
           all_selectors),
>>>>>>> bf31d406
        (
            'differential_mutation',
            dict(
                expression=['rand', 'best', 'current', 'current-to-best', 'rand-to-best', 'rand-to-best-and-current'],
                num_rands=[1, 2, 3],
                factor=[*np.linspace(0.0, 2.5, num_vals)]),
            __selectors__),
        (
            'firefly_dynamic',
            dict(
                distribution=['uniform', 'gaussian', 'levy'],
                alpha=[*np.linspace(0.0, 0.5, num_vals)],
                beta=[*np.linspace(0.01, 1.0, num_vals)],
                gamma=[*np.linspace(1.0, 1000.0, num_vals)]),
            __selectors__),
        (
            'genetic_crossover',
            dict(
                pairing=['rank', 'cost', 'random', 'tournament_2_100', 'tournament_2_75', 'tournament_2_50',
                         'tournament_3_100', 'tournament_3_75', 'tournament_3_50'],
                crossover=['single', 'two', 'uniform', 'blend', 'linear_0.5_0.5'],
                mating_pool_factor=[*np.linspace(0.1, 0.9, num_vals)]),
            __selectors__),
        (
            'genetic_mutation',
            dict(
                scale=[*np.linspace(0.01, 1.0, num_vals)],
                elite_rate=[*np.linspace(0.0, 0.9, num_vals)],
                mutation_rate=[*np.linspace(0.1, 0.9, num_vals)],
                distribution=['uniform', 'gaussian', 'levy']),
            __selectors__),
        (
            'gravitational_search',
            dict(
                gravity=[*np.linspace(0.0, 1.0, num_vals)],
                alpha=[*np.linspace(0.0, 0.04, num_vals)]),
            __selectors__),
        (
            'random_flight',  # Particular case for Levy flight
            dict(
                scale=[*np.linspace(0.01, 1.0, num_vals)],
                distribution=['levy'],
                beta=[*np.linspace(1.00, 2.00, num_vals)]),
            __selectors__),
        (
            'random_flight',
            dict(
                scale=[*np.linspace(0.01, 1.0, num_vals)],
                distribution=['uniform', 'gaussian']),
            __selectors__),
        (
            'local_random_walk',
            dict(
                probability=[*np.linspace(0.01, 0.99, num_vals)],
                scale=[*np.linspace(0.01, 1.0, num_vals)],
                distribution=['uniform', 'gaussian', 'levy']),
            __selectors__),
        (
            'random_sample',
            dict(),
            __selectors__),
        (
            'random_search',
            dict(
                scale=[*np.linspace(0.01, 1.0, num_vals)],
                distribution=['uniform', 'gaussian', 'levy']),
            __selectors__),
        (
            'spiral_dynamic',
            dict(
                radius=[*np.linspace(0.001, 0.999, num_vals)],
                angle=[*np.linspace(0.0, 180.0, num_vals)],
                sigma=[*np.linspace(0.0, 0.5, num_vals)]),
            __selectors__),
        (
            'swarm_dynamic',
            dict(
                factor=[*np.linspace(0.01, 1.0, num_vals)],
                self_conf=[*np.linspace(0.01, 4.99, num_vals)],
                swarm_conf=[*np.linspace(0.01, 4.99, num_vals)],
                version=['inertial', 'constriction'],
                distribution=['uniform', 'gaussian', 'levy']),
            __selectors__)
    ]


def build_operators(heuristics=obtain_operators(), file_name='operators_collection'):
    """
    Create a text file containing a list of all the available search operators, with the same structure as that
    generated by ``operators.obtain_operators``.

    :param list heuristics: optional.
        A list of available search operators. The default is ``obtain_operators()``.
    :param str file_name: optional.
        Customise the file name. The default is 'operators_collection'.

    :return: None.

    """
    # Counters: [classes, methods]
    total_counters = [0, 0]

    # Check if collections exists
    if not os.path.isdir('collections'):
        os.mkdir('collections')

    # Initialise the collection of simple heuristics
    if file_name[-4:] == '.txt':
        file_name = file_name[:-4]
    file = open('collections/' + file_name + '.txt', 'w')

    # For each simple heuristic, read their parameters and values
    for operator, parameters, selectors in heuristics:
        # Update the total classes counter
        total_counters[0] += 1

        # Read the number of parameters and how many values have each one
        num_parameters = len(parameters)
        num_selectors = len(selectors)
        num_combinations: int = 0
        if num_parameters > 0:
            # Read the name and possible values of parameters
            par_names = list(parameters.keys())
            par_values = list(parameters.values())

            # Find the number of values for each parameter
            par_num_values = [np.size(x) for x in par_values]

            # Determine the number of combinations
            num_combinations = int(np.prod(par_num_values))

            # Create the table of all possible combinations (index/parameter)
            indices = [x.flatten() for x in np.meshgrid(*list(map(lambda y: np.arange(y), par_num_values)))]

            # For each combination, create a single dictionary which
            # corresponds to a simple search operator
            for combi in range(num_combinations):
                list_tuples = [
                    (par_names[k], par_values[k][indices[k][combi]])
                    for k in range(num_parameters)]
                simple_par_combination = dict(list_tuples)
                for selector in selectors:
                    file.write("('{}', {}, '{}')\n".format(
                        operator, simple_par_combination, selector))
        elif num_parameters == 0:
            num_combinations = num_selectors
            for selector in selectors:
                file.write("('{}', {}, '{}')\n".format(
                    operator, '{}', selector))

        # Update the total combination counter
        total_counters[1] += num_combinations * num_selectors

        print(f"{operator}: parameters={num_parameters}, " + f"combinations:{num_combinations}")

    # Close the file and print how many types and specific operators were stored
    file.close()
    print("-" * 50 + "--\nTOTAL: families=%d, operators=%d" % tuple(total_counters))


def process_operators(simple_heuristics):
    """
    Decode the list of search operator and deliver two lists, one with the ready-to-execute strings of these operators
    and another with strings of their associated selectors.

    :param list simple_heuristics:
        A list of all the search operators to use. It may look like that saved using ``operators.build_operators``.

    :returns: (list, list)
        out[0] - executable_operators is a list of ready-to-execute string of search operators, and
        out[1] - selectors is the list of strings of the selectors associated to operators.
    """
    # Initialise the list of callable operators (simple heuristics)
    executable_operators = []
    selectors = []

    # For each simple heuristic, read their parameters and values
    for operator, parameters, selector in simple_heuristics:
        # Store selectors
        selectors.append(selector)

        if len(parameters) >= 0:
            sep = ','
            str_parameters = []

            for parameter, value in parameters.items():

                # Check if a value is string
                if type(value) == str:
                    str_parameters.append("{}='{}'".format(parameter, value))
                else:
                    str_parameters.append('{}={}'.format(parameter, value))

            # Create an executable string with given arguments
            full_string = '{}({})'.format(operator, sep.join(str_parameters))
        else:
            # Create an executable string with default arguments
            full_string = '{}()'.format(operator)

        # Store the read operator
        executable_operators.append(full_string)

    # Return two lists of executable operators and selectors
    return executable_operators, selectors


# %% AUTOMATIC RUN

if __name__ == '__main__':
    """
    Automatically create a collection of search operators using ```operators.obtain_operators(num_vals=5)``` and
    save it as 'automatic.txt'.
    """
    build_operators(obtain_operators(num_vals=5), file_name='automatic')<|MERGE_RESOLUTION|>--- conflicted
+++ resolved
@@ -870,15 +870,6 @@
                 alpha=[*np.linspace(0.0, 0.01, num_vals)],
                 beta=[*np.linspace(1.00, 2.00, num_vals)],
                 dt=[*np.linspace(0.0, 2.0, num_vals)]),
-<<<<<<< HEAD
-            __selectors__),
-        # (
-        #    'differential_crossover',
-        #    dict(
-        #        crossover_rate=[*np.linspace(0.0, 1.0, num_vals)],
-        #        version=['binomial', 'exponential']),
-        #    __selectors__),
-=======
             all_selectors),
         (
            'differential_crossover',
@@ -886,7 +877,6 @@
                crossover_rate=[*np.linspace(0.0, 1.0, num_vals)],
                version=['binomial', 'exponential']),
            all_selectors),
->>>>>>> bf31d406
         (
             'differential_mutation',
             dict(
