--- conflicted
+++ resolved
@@ -201,18 +201,11 @@
         elif self.exp_config['experiment_type'] == ["basic_metaheuristics", 'bmh']:
             hh.basic_metaheuristics()
         elif self.exp_config['experiment_type'] in ["online_learning", 'dynamic']:
-<<<<<<< HEAD
-            _ = hh.solve('dynamic', {
-                'include_fitness': self.exp_config["include_fitness"],
-                'learning_portion': self.exp_config["learning_portion"]
-            })
-        elif self.exp_config['experiment_type'] in ["machine_learning", 'neural_network']:
-            _ = hh.solve('neural_network', self.exp_config["machine_learning_params"])
-=======
             _ = hh.solve('dynamic')
         elif self.exp_config['experiment_type'] in ["transfer_learning"]:
             _ = hh.solve()
->>>>>>> 0df10c33
+        elif self.exp_config['experiment_type'] in ["machine_learning", 'neural_network']:
+            _ = hh.solve('neural_network', self.exp_config["machine_learning_params"])
         else:  # 'static_run'
             _ = hh.solve('static')
 
@@ -273,14 +266,8 @@
             'weights_dataset_file': None,  # 'operators_weights.json',
             'use_parallel': True,
             'parallel_pool_size': None,  # Default
-<<<<<<< HEAD
             'auto_collection_num_vals': 5,
-            'learning_portion': 0.37,
-            'include_fitness': False,
             'machine_learning_params': dict()
-=======
-            'auto_collection_num_vals': 5
->>>>>>> 0df10c33
         }, exp_config)
 
     # Load the default hyper-heuristic configuration and compare it with hh_cfg
