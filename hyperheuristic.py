--- conflicted
+++ resolved
@@ -114,10 +114,7 @@
         self.min_cardinality = None
         self.num_iterations = None
         self.toggle_seq_as_meta(parameters['as_mh'])
-<<<<<<< HEAD
         self.autoencoder = None
-=======
->>>>>>> e7603ef9
 
     def toggle_seq_as_meta(self, as_mh=None):
         if as_mh is None:
@@ -1354,12 +1351,9 @@
     import numpy as np
     import scipy.stats as st
     from pprint import pprint
-<<<<<<< HEAD
-=======
     import tikzplotlib as ptx
     from sklearn.preprocessing import normalize
     import seaborn as sns
->>>>>>> e7603ef9
 
     plt.rcParams.update({'font.size': 18,
                          "text.usetex": True,
